--- conflicted
+++ resolved
@@ -58,11 +58,8 @@
 import (
 	"fmt"
 	"reflect"
-<<<<<<< HEAD
 	"runtime"
-=======
 	"runtime/debug"
->>>>>>> 62e9196f
 	"sync"
 )
 
@@ -130,16 +127,10 @@
 	ctrl.mu.Lock()
 	defer ctrl.mu.Unlock()
 
-<<<<<<< HEAD
 	expected, err := ctrl.expectedCalls.FindMatch(receiver, method, args)
 	if err != nil {
 		origin := callerInfo(2)
-		ctrl.t.Fatalf("no matching expected call: %T.%v(%v) %s\n%s", receiver, method, args, origin, err)
-=======
-	expected := ctrl.expectedCalls.FindMatch(receiver, method, args)
-	if expected == nil {
-		ctrl.t.Fatalf("no matching expected call: %T.%v(%v)\n%s", receiver, method, args, debug.Stack())
->>>>>>> 62e9196f
+		ctrl.t.Fatalf("no matching expected call: %T.%v(%v) %s\n%s\n%s", receiver, method, args, origin, err, debug.Stack())
 	}
 
 	// Two things happen here:
