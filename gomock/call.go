// Copyright 2010 Google Inc.
//
// Licensed under the Apache License, Version 2.0 (the "License");
// you may not use this file except in compliance with the License.
// You may obtain a copy of the License at
//
//     http://www.apache.org/licenses/LICENSE-2.0
//
// Unless required by applicable law or agreed to in writing, software
// distributed under the License is distributed on an "AS IS" BASIS,
// WITHOUT WARRANTIES OR CONDITIONS OF ANY KIND, either express or implied.
// See the License for the specific language governing permissions and
// limitations under the License.

package gomock

import (
	"fmt"
	"reflect"
<<<<<<< HEAD
	"strconv"
=======
	"runtime/debug"
>>>>>>> 62e9196f
	"strings"
)

// Call represents an expected call to a mock.
type Call struct {
	t TestReporter // for triggering test failures on invalid call setup

	receiver   interface{}   // the receiver of the method call
	method     string        // the name of the method
	methodType reflect.Type  // the type of the method
	args       []Matcher     // the args
	rets       []interface{} // the return values (if any)
	origin     string        // file and line number of call setup

	preReqs []*Call // prerequisite calls

	// Expectations
	minCalls, maxCalls int

	numCalls int // actual number made

	// Actions
	doFunc  reflect.Value
	setArgs map[int]reflect.Value
}

// AnyTimes allows the expectation to be called 0 or more times
func (c *Call) AnyTimes() *Call {
	c.minCalls, c.maxCalls = 0, 1e8 // close enough to infinity
	return c
}

// MinTimes requires the call to occur at least n times. If AnyTimes or MaxTimes have not been called, MinTimes also
// sets the maximum number of calls to infinity.
func (c *Call) MinTimes(n int) *Call {
	c.minCalls = n
	if c.maxCalls == 1 {
		c.maxCalls = 1e8
	}
	return c
}

// MaxTimes limits the number of calls to n times. If AnyTimes or MinTimes have not been called, MaxTimes also
// sets the minimum number of calls to 0.
func (c *Call) MaxTimes(n int) *Call {
	c.maxCalls = n
	if c.minCalls == 1 {
		c.minCalls = 0
	}
	return c
}

// Do declares the action to run when the call is matched.
// It takes an interface{} argument to support n-arity functions.
func (c *Call) Do(f interface{}) *Call {
	// TODO: Check arity and types here, rather than dying badly elsewhere.
	c.doFunc = reflect.ValueOf(f)
	return c
}

func (c *Call) Return(rets ...interface{}) *Call {
	mt := c.methodType
	if len(rets) != mt.NumOut() {
<<<<<<< HEAD
		c.t.Fatalf("wrong number of arguments to Return for %T.%v: got %d, want %d [%s]",
			c.receiver, c.method, len(rets), mt.NumOut(), c.origin)
=======
		c.t.Fatalf("wrong number of arguments to Return for %T.%v: got %d, want %d\n%s",
			c.receiver, c.method, len(rets), mt.NumOut(), debug.Stack())
>>>>>>> 62e9196f
	}
	for i, ret := range rets {
		if got, want := reflect.TypeOf(ret), mt.Out(i); got == want {
			// Identical types; nothing to do.
		} else if got == nil {
			// Nil needs special handling.
			switch want.Kind() {
			case reflect.Chan, reflect.Func, reflect.Interface, reflect.Map, reflect.Ptr, reflect.Slice:
				// ok
			default:
<<<<<<< HEAD
				c.t.Fatalf("argument %d to Return for %T.%v is nil, but %v is not nillable [%s]",
					i, c.receiver, c.method, want, c.origin)
=======
				c.t.Fatalf("argument %d to Return for %T.%v is nil, but %v is not nillable\n%s",
					i, c.receiver, c.method, want, debug.Stack())
>>>>>>> 62e9196f
			}
		} else if got.AssignableTo(want) {
			// Assignable type relation. Make the assignment now so that the generated code
			// can return the values with a type assertion.
			v := reflect.New(want).Elem()
			v.Set(reflect.ValueOf(ret))
			rets[i] = v.Interface()
		} else {
<<<<<<< HEAD
			c.t.Fatalf("wrong type of argument %d to Return for %T.%v: %v is not assignable to %v [%s]",
				i, c.receiver, c.method, got, want, c.origin)
=======
			c.t.Fatalf("wrong type of argument %d to Return for %T.%v: %v is not assignable to %v\n%s",
				i, c.receiver, c.method, got, want, debug.Stack())
>>>>>>> 62e9196f
		}
	}

	c.rets = rets
	return c
}

func (c *Call) Times(n int) *Call {
	c.minCalls, c.maxCalls = n, n
	return c
}

// SetArg declares an action that will set the nth argument's value,
// indirected through a pointer.
func (c *Call) SetArg(n int, value interface{}) *Call {
	if c.setArgs == nil {
		c.setArgs = make(map[int]reflect.Value)
	}
	mt := c.methodType
	// TODO: This will break on variadic methods.
	// We will need to check those at invocation time.
	if n < 0 || n >= mt.NumIn() {
<<<<<<< HEAD
		c.t.Fatalf("SetArg(%d, ...) called for a method with %d args [%s]",
			n, mt.NumIn(), c.origin)
=======
		c.t.Fatalf("SetArg(%d, ...) called for a method with %d args\n%s", n, mt.NumIn(), debug.Stack())
>>>>>>> 62e9196f
	}
	// Permit setting argument through an interface.
	// In the interface case, we don't (nay, can't) check the type here.
	at := mt.In(n)
	switch at.Kind() {
	case reflect.Ptr:
		dt := at.Elem()
		if vt := reflect.TypeOf(value); !vt.AssignableTo(dt) {
<<<<<<< HEAD
			c.t.Fatalf("SetArg(%d, ...) argument is a %v, not assignable to %v [%s]",
				n, vt, dt, c.origin)
=======
			c.t.Fatalf("SetArg(%d, ...) argument is a %v, not assignable to %v\n%s", n, vt, dt, debug.Stack())
>>>>>>> 62e9196f
		}
	case reflect.Interface:
		// nothing to do
	default:
<<<<<<< HEAD
		c.t.Fatalf("SetArg(%d, ...) referring to argument of non-pointer non-interface type %v [%s]",
			n, at, c.origin)
=======
		c.t.Fatalf("SetArg(%d, ...) referring to argument of non-pointer non-interface type %v\n%s", n, at, debug.Stack())
>>>>>>> 62e9196f
	}
	c.setArgs[n] = reflect.ValueOf(value)
	return c
}

// isPreReq returns true if other is a direct or indirect prerequisite to c.
func (c *Call) isPreReq(other *Call) bool {
	for _, preReq := range c.preReqs {
		if other == preReq || preReq.isPreReq(other) {
			return true
		}
	}
	return false
}

// After declares that the call may only match after preReq has been exhausted.
func (c *Call) After(preReq *Call) *Call {
	if c == preReq {
		c.t.Fatalf("A call isn't allowed to be it's own prerequisite")
	}
	if preReq.isPreReq(c) {
		c.t.Fatalf("Loop in call order: %v is a prerequisite to %v (possibly indirectly).", c, preReq)
	}

	c.preReqs = append(c.preReqs, preReq)
	return c
}

// Returns true if the minimum number of calls have been made.
func (c *Call) satisfied() bool {
	return c.numCalls >= c.minCalls
}

// Returns true iff the maximum number of calls have been made.
func (c *Call) exhausted() bool {
	return c.numCalls >= c.maxCalls
}

func (c *Call) String() string {
	args := make([]string, len(c.args))
	for i, arg := range c.args {
		args[i] = arg.String()
	}
	arguments := strings.Join(args, ", ")
	return fmt.Sprintf("%T.%v(%s) %s", c.receiver, c.method, arguments, c.origin)
}

// Tests if the given call matches the expected call.
// If yes, returns nil. If no, returns error with message explaining why it does not match.
func (c *Call) matches(args []interface{}) error {
	if len(args) != len(c.args) {
		return fmt.Errorf("Invalid number of arguments of call: %s. Set: %s, while this call takes: %s",
			c.origin, strconv.Itoa(len(args)), strconv.Itoa(len(c.args)))
	}
	for i, m := range c.args {
		if !m.Matches(args[i]) {
			return fmt.Errorf("The expected argument of index: %s of this call: %s did not match the actual argument.\nActual argument: %s, expected: %v\n",
				strconv.Itoa(i), c.origin, m, args[i])
		}
	}

	// Check that all prerequisite calls have been satisfied.
	for _, preReqCall := range c.preReqs {
		if !preReqCall.satisfied() {
			return fmt.Errorf("A prerequisite call was not satisfied:\n%v\nshould be called before:\n%v", preReqCall, c)
		}
	}

	return nil
}

// dropPrereqs tells the expected Call to not re-check prerequisite calls any
// longer, and to return its current set.
func (c *Call) dropPrereqs() (preReqs []*Call) {
	preReqs = c.preReqs
	c.preReqs = nil
	return
}

func (c *Call) call(args []interface{}) (rets []interface{}, action func()) {
	c.numCalls++

	// Actions
	if c.doFunc.IsValid() {
		doArgs := make([]reflect.Value, len(args))
		ft := c.doFunc.Type()
		for i := 0; i < len(args); i++ {
			if args[i] != nil {
				doArgs[i] = reflect.ValueOf(args[i])
			} else {
				// Use the zero value for the arg.
				doArgs[i] = reflect.Zero(ft.In(i))
			}
		}
		action = func() { c.doFunc.Call(doArgs) }
	}
	for n, v := range c.setArgs {
		reflect.ValueOf(args[n]).Elem().Set(v)
	}

	rets = c.rets
	if rets == nil {
		// Synthesize the zero value for each of the return args' types.
		mt := c.methodType
		rets = make([]interface{}, mt.NumOut())
		for i := 0; i < mt.NumOut(); i++ {
			rets[i] = reflect.Zero(mt.Out(i)).Interface()
		}
	}

	return
}

// InOrder declares that the given calls should occur in order.
func InOrder(calls ...*Call) {
	for i := 1; i < len(calls); i++ {
		calls[i].After(calls[i-1])
	}
}<|MERGE_RESOLUTION|>--- conflicted
+++ resolved
@@ -17,11 +17,8 @@
 import (
 	"fmt"
 	"reflect"
-<<<<<<< HEAD
 	"strconv"
-=======
 	"runtime/debug"
->>>>>>> 62e9196f
 	"strings"
 )
 
@@ -85,13 +82,8 @@
 func (c *Call) Return(rets ...interface{}) *Call {
 	mt := c.methodType
 	if len(rets) != mt.NumOut() {
-<<<<<<< HEAD
-		c.t.Fatalf("wrong number of arguments to Return for %T.%v: got %d, want %d [%s]",
-			c.receiver, c.method, len(rets), mt.NumOut(), c.origin)
-=======
-		c.t.Fatalf("wrong number of arguments to Return for %T.%v: got %d, want %d\n%s",
-			c.receiver, c.method, len(rets), mt.NumOut(), debug.Stack())
->>>>>>> 62e9196f
+		c.t.Fatalf("wrong number of arguments to Return for %T.%v: got %d, want %d [%s]\n%s",
+			c.receiver, c.method, len(rets), mt.NumOut(), c.origin, debug.Stack())
 	}
 	for i, ret := range rets {
 		if got, want := reflect.TypeOf(ret), mt.Out(i); got == want {
@@ -102,13 +94,8 @@
 			case reflect.Chan, reflect.Func, reflect.Interface, reflect.Map, reflect.Ptr, reflect.Slice:
 				// ok
 			default:
-<<<<<<< HEAD
-				c.t.Fatalf("argument %d to Return for %T.%v is nil, but %v is not nillable [%s]",
-					i, c.receiver, c.method, want, c.origin)
-=======
-				c.t.Fatalf("argument %d to Return for %T.%v is nil, but %v is not nillable\n%s",
-					i, c.receiver, c.method, want, debug.Stack())
->>>>>>> 62e9196f
+				c.t.Fatalf("argument %d to Return for %T.%v is nil, but %v is not nillable [%s]\n%s",
+					i, c.receiver, c.method, want, c.origin, debug.Stack())
 			}
 		} else if got.AssignableTo(want) {
 			// Assignable type relation. Make the assignment now so that the generated code
@@ -117,13 +104,8 @@
 			v.Set(reflect.ValueOf(ret))
 			rets[i] = v.Interface()
 		} else {
-<<<<<<< HEAD
-			c.t.Fatalf("wrong type of argument %d to Return for %T.%v: %v is not assignable to %v [%s]",
-				i, c.receiver, c.method, got, want, c.origin)
-=======
-			c.t.Fatalf("wrong type of argument %d to Return for %T.%v: %v is not assignable to %v\n%s",
-				i, c.receiver, c.method, got, want, debug.Stack())
->>>>>>> 62e9196f
+			c.t.Fatalf("wrong type of argument %d to Return for %T.%v: %v is not assignable to %v [%s]\n%s",
+				i, c.receiver, c.method, got, want, c.origin, debug.Stack())
 		}
 	}
 
@@ -146,12 +128,8 @@
 	// TODO: This will break on variadic methods.
 	// We will need to check those at invocation time.
 	if n < 0 || n >= mt.NumIn() {
-<<<<<<< HEAD
-		c.t.Fatalf("SetArg(%d, ...) called for a method with %d args [%s]",
-			n, mt.NumIn(), c.origin)
-=======
-		c.t.Fatalf("SetArg(%d, ...) called for a method with %d args\n%s", n, mt.NumIn(), debug.Stack())
->>>>>>> 62e9196f
+		c.t.Fatalf("SetArg(%d, ...) called for a method with %d args [%s]\n%s",
+			n, mt.NumIn(), c.origin, debug.Stack())
 	}
 	// Permit setting argument through an interface.
 	// In the interface case, we don't (nay, can't) check the type here.
@@ -160,22 +138,14 @@
 	case reflect.Ptr:
 		dt := at.Elem()
 		if vt := reflect.TypeOf(value); !vt.AssignableTo(dt) {
-<<<<<<< HEAD
-			c.t.Fatalf("SetArg(%d, ...) argument is a %v, not assignable to %v [%s]",
-				n, vt, dt, c.origin)
-=======
-			c.t.Fatalf("SetArg(%d, ...) argument is a %v, not assignable to %v\n%s", n, vt, dt, debug.Stack())
->>>>>>> 62e9196f
+			c.t.Fatalf("SetArg(%d, ...) argument is a %v, not assignable to %v [%s]\n%s",
+				n, vt, dt, c.origin, debug.Stack())
 		}
 	case reflect.Interface:
 		// nothing to do
 	default:
-<<<<<<< HEAD
-		c.t.Fatalf("SetArg(%d, ...) referring to argument of non-pointer non-interface type %v [%s]",
-			n, at, c.origin)
-=======
-		c.t.Fatalf("SetArg(%d, ...) referring to argument of non-pointer non-interface type %v\n%s", n, at, debug.Stack())
->>>>>>> 62e9196f
+		c.t.Fatalf("SetArg(%d, ...) referring to argument of non-pointer non-interface type %v [%s]\n%s",
+			n, at, c.origin, debug.Stack())
 	}
 	c.setArgs[n] = reflect.ValueOf(value)
 	return c
